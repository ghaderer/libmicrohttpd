--- conflicted
+++ resolved
@@ -97,18 +97,10 @@
 #ifdef GCRYCTL_INITIALIZATION_FINISHED
   gcry_control (GCRYCTL_INITIALIZATION_FINISHED, 0);
 #endif
-<<<<<<< HEAD
 #endif /* GNUTLS_REQUIRE_GCRYPT */
-  if (0 != curl_global_init (CURL_GLOBAL_ALL))
-    {
-      fprintf (stderr, "Error (code: %u)\n", errorCount);
-      return 99;
-    }
-=======
 #endif /* MHD_HTTPS_REQUIRE_GRYPT */
   if (!testsuite_curl_global_init ())
     return 99;
->>>>>>> 21b2dd96
   if (NULL == curl_version_info (CURLVERSION_NOW)->ssl_version)
     {
       fprintf (stderr, "Curl does not support SSL.  Cannot run the test.\n");
