/*
  This file is part of libmicrohttpd
  Copyright (C) 2007, 2010, 2016 Christian Grothoff

  libmicrohttpd is free software; you can redistribute it and/or modify
  it under the terms of the GNU General Public License as published
  by the Free Software Foundation; either version 2, or (at your
  option) any later version.

  libmicrohttpd is distributed in the hope that it will be useful, but
  WITHOUT ANY WARRANTY; without even the implied warranty of
  MERCHANTABILITY or FITNESS FOR A PARTICULAR PURPOSE.  See the GNU
  General Public License for more details.

  You should have received a copy of the GNU General Public License
  along with libmicrohttpd; see the file COPYING.  If not, write to the
  Free Software Foundation, Inc., 51 Franklin Street, Fifth Floor,
  Boston, MA 02110-1301, USA.
*/

/**
 * @file tls_daemon_options_test.c
 * @brief  Testcase for libmicrohttpd HTTPS GET operations
 * @author Sagie Amir
 */

#include "platform.h"
#include "microhttpd.h"
#include <sys/stat.h>
#include <limits.h>
#ifdef GNUTLS_REQUIRE_GCRYPT
#include <gcrypt.h>
#endif /* GNUTLS_REQUIRE_GCRYPT */
#include "tls_test_common.h"

extern const char srv_key_pem[];
extern const char srv_self_signed_cert_pem[];

static const struct
{
  enum MHD_TLS_EngineType type;
  const char *priorities;
} priorities_by_engine[MHD_TLS_ENGINE_TYPE_MAX] =
{
  { MHD_TLS_ENGINE_TYPE_GNUTLS, "NONE:+VERS-TLS1.0:+AES-128-CBC:+SHA1:+RSA:+COMP-NULL" },
  { MHD_TLS_ENGINE_TYPE_OPENSSL, "AES128-SHA" }
};

int curl_check_version (const char *req_version, ...);

/**
 * test server refuses to negotiate connections with unsupported protocol versions
 *
 */
static int
test_unmatching_ssl_version (void * cls, int port, const char *cipher_suite,
                             int curl_req_ssl_version)
{
  struct CBC cbc;
  (void)cls;    /* Unused. Silent compiler warning. */
  if (NULL == (cbc.buf = malloc (sizeof (char) * 256)))
    {
      fprintf (stderr, "Error: failed to allocate: %s\n",
               strerror (errno));
      return -1;
    }
  cbc.size = 256;
  cbc.pos = 0;

  char url[255];
  if (gen_test_file_url (url,
                         sizeof (url),
                         port))
    {
      free (cbc.buf);
      fprintf (stderr,
               "Internal error in gen_test_file_url\n");
      return -1;
    }

  /* assert daemon *rejected* request */
  if (CURLE_OK ==
      send_curl_req (url, &cbc, cipher_suite, curl_req_ssl_version))
    {
      free (cbc.buf);
      fprintf (stderr, "cURL failed to reject request despite SSL version missmatch!\n");
      return -1;
    }

  free (cbc.buf);
  return 0;
}


/* setup a temporary transfer test file */
int
main (int argc, char *const *argv)
{
  unsigned int errorCount = 0;
  const char *ssl_version;
  int daemon_flags =
    MHD_USE_THREAD_PER_CONNECTION | MHD_USE_INTERNAL_POLLING_THREAD | MHD_USE_TLS | MHD_USE_ERROR_LOG;
  int port;
<<<<<<< HEAD
  int tls_engine_index;
  enum MHD_TLS_EngineType tls_engine_type;
  const char *tls_engine_name;
=======
  (void)argc; (void)argv;       /* Unused. Silent compiler warning. */
>>>>>>> 21b2dd96

  if (MHD_NO != MHD_is_feature_supported (MHD_FEATURE_AUTODETECT_BIND_PORT))
    port = 0;
  else
    port = 3010;

#ifdef GNUTLS_REQUIRE_GCRYPT
  gcry_control (GCRYCTL_DISABLE_SECMEM, 0);
  gcry_control (GCRYCTL_ENABLE_QUICK_RANDOM, 0);
#ifdef GCRYCTL_INITIALIZATION_FINISHED
  gcry_control (GCRYCTL_INITIALIZATION_FINISHED, 0);
#endif
#endif /* GNUTLS_REQUIRE_GCRYPT */
 if (curl_check_version (MHD_REQ_CURL_VERSION))
    {
      return 77;
    }
  ssl_version = curl_version_info (CURLVERSION_NOW)->ssl_version;
  if (NULL == ssl_version)
  {
    fprintf (stderr, "Curl does not support SSL.  Cannot run the test.\n");
    return 77;
  }
  if (0 != strncmp (ssl_version, "GnuTLS", 6))
  {
    fprintf (stderr, "This test can be run only with libcurl-gnutls.\n");
    return 77;
  }

  if (!testsuite_curl_global_init ())
    return 99;

  const char *aes128_sha = "AES128-SHA";
  const char *aes256_sha = "AES256-SHA";
  if (curl_uses_nss_ssl() == 0)
    {
      aes128_sha = "rsa_aes_128_sha";
      aes256_sha = "rsa_aes_256_sha";
    }

  tls_engine_index = 0;
  while (0 <= (tls_engine_index = iterate_over_available_tls_engines (tls_engine_index,
                                                                      &tls_engine_type,
                                                                      &tls_engine_name)))
    {
      char test_name[256];
      const char *priorities;
      int i;

      for (i = 0; i < MHD_TLS_ENGINE_TYPE_MAX; ++i)
        if (priorities_by_engine[i].type == tls_engine_type)
          break;
      if (i >= MHD_TLS_ENGINE_TYPE_MAX)
        {
          fprintf (stderr,
                   "No definition of HTTPS priorities for TLS engine %s\n",
                   tls_engine_name);
          errorCount++;
          continue;
        }
      priorities = priorities_by_engine[i].priorities;

      snprintf (test_name,
                sizeof(test_name),
                "TLS1.0-AES-SHA1 (%s)",
                tls_engine_name);
      if (0 !=
        test_wrap (test_name,
             &test_https_transfer, NULL, port, daemon_flags,
             aes128_sha,
             CURL_SSLVERSION_TLSv1,
             MHD_OPTION_TLS_ENGINE_TYPE, tls_engine_type,
             MHD_OPTION_HTTPS_MEM_KEY, srv_key_pem,
             MHD_OPTION_HTTPS_MEM_CERT, srv_self_signed_cert_pem,
             MHD_OPTION_TLS_PRIORITIES, priorities,
             MHD_OPTION_END))
        {
          fprintf (stderr, "TLS1.0-AES-SHA1 test failed\n");
          errorCount++;
        }
      fprintf (stderr,
         "The following handshake should fail (and print an error message)...\n");
      snprintf (test_name,
                sizeof(test_name),
                "TLS1.0 vs SSL3 (%s)",
                tls_engine_name);
      if (0 !=
        test_wrap (test_name,
             &test_unmatching_ssl_version, NULL, port, daemon_flags,
             aes256_sha,
             CURL_SSLVERSION_SSLv3,
             MHD_OPTION_TLS_ENGINE_TYPE, tls_engine_type,
             MHD_OPTION_HTTPS_MEM_KEY, srv_key_pem,
             MHD_OPTION_HTTPS_MEM_CERT, srv_self_signed_cert_pem,
             MHD_OPTION_TLS_PRIORITIES, priorities,
             MHD_OPTION_END))
        {
          fprintf (stderr, "TLS1.0 vs SSL3 test failed\n");
          errorCount++;
        }
    }
  curl_global_cleanup ();

  return errorCount != 0 ? 1 : 0;
}<|MERGE_RESOLUTION|>--- conflicted
+++ resolved
@@ -101,13 +101,10 @@
   int daemon_flags =
     MHD_USE_THREAD_PER_CONNECTION | MHD_USE_INTERNAL_POLLING_THREAD | MHD_USE_TLS | MHD_USE_ERROR_LOG;
   int port;
-<<<<<<< HEAD
   int tls_engine_index;
   enum MHD_TLS_EngineType tls_engine_type;
   const char *tls_engine_name;
-=======
   (void)argc; (void)argv;       /* Unused. Silent compiler warning. */
->>>>>>> 21b2dd96
 
   if (MHD_NO != MHD_is_feature_supported (MHD_FEATURE_AUTODETECT_BIND_PORT))
     port = 0;
