--- conflicted
+++ resolved
@@ -1464,9 +1464,10 @@
 have_gnutls=no
 have_gnutls_sni=no
 have_gcrypt=no
-<<<<<<< HEAD
 enable_gnutls=no
 enable_openssl=no
+AS_UNSET([GNUTLS_CPPFLAGS])
+AS_UNSET([GNUTLS_LDFLAGS])
 
 # optional: really use GnuTLS as a TLS engine?
 AC_MSG_CHECKING([whether to use GnuTLS for HTTPS testing only])
@@ -1478,10 +1479,6 @@
 AS_IF([[test "x$enable_gnutls_for_https_testing_only" != "xno"]],
   [ enable_gnutls_for_https_testing_only=yes ])
 AC_MSG_RESULT([$enable_gnutls_for_https_testing_only])
-=======
-AS_UNSET([GNUTLS_CPPFLAGS])
-AS_UNSET([GNUTLS_LDFLAGS])
->>>>>>> 21b2dd96
 
 # optional: HTTPS support.  Enabled by default
 AC_ARG_ENABLE([https],
@@ -1779,9 +1776,6 @@
      CFLAGS="$GNUTLS_CFLAGS $CFLAGS"
      LDFLAGS="$GNUTLS_LDFLAGS $LDFLAGS"
      LIBS="$LIBS $GNUTLS_LIBS"
-<<<<<<< HEAD
-     AC_CACHE_CHECK([[whether GnuTLS require libgcrypt initialisation]], [mhd_cv_grypt_required],
-=======
      AC_MSG_CHECKING([[for gnutls_privkey_import_x509_raw()]])
      AC_LINK_IFELSE([
        AC_LANG_PROGRAM([[
@@ -1801,8 +1795,7 @@
             gnutls_free(data.data);
           ]])], [[have_gnutls_sni=yes]], [[have_gnutls_sni=no]])
      AC_MSG_RESULT([[$have_gnutls_sni]])
-     AC_CACHE_CHECK([[whether GnuTLS require libgcrypt initialisaion]], [mhd_cv_grypt_required],
->>>>>>> 21b2dd96
+     AC_CACHE_CHECK([[whether GnuTLS require libgcrypt initialisation]], [mhd_cv_grypt_required],
        [
         AC_COMPILE_IFELSE(
           [
@@ -1850,7 +1843,6 @@
      )
     ]
   )
-<<<<<<< HEAD
   AS_IF([test "x$have_gnutls" = "xyes"],
     [
      use_gnutls=no
@@ -1866,17 +1858,6 @@
      )
     ]
   )
-  AC_SUBST([GNUTLS_CPPFLAGS])
-  AC_SUBST([GNUTLS_CFLAGS])
-  AC_SUBST([GNUTLS_LDFLAGS])
-  AC_SUBST([GNUTLS_LIBS])
-=======
->>>>>>> 21b2dd96
-
-  AC_SUBST([OPENSSL_CPPFLAGS])
-  AC_SUBST([OPENSSL_CFLAGS])
-  AC_SUBST([OPENSSL_LDFLAGS])
-  AC_SUBST([OPENSSL_LIBS])
 
   have_https=no
   MSG_TLS_ENGINES=""
@@ -1887,8 +1868,13 @@
     [
      AS_IF([[test "x$mhd_cv_grypt_required" = "xyes" && test "x$have_gcrypt" != "xyes"]],
        [
-<<<<<<< HEAD
         AC_MSG_RESULT([no (lacking required libgcrypt)])
+        AS_UNSET([LIBGCRYPT_CFLAGS])
+        AS_UNSET([LIBGCRYPT_LIBS])
+        AS_UNSET([GNUTLS_CPPFLAGS])
+        AS_UNSET([GNUTLS_CFLAGS])
+        AS_UNSET([GNUTLS_LDFLAGS])
+        AS_UNSET([GNUTLS_LIBS])
        ],
        [
         have_https=yes
@@ -1907,6 +1893,8 @@
           [
            AC_MSG_RESULT([yes])
            MSG_TLS_ENGINES+="${MSG_TLS_ENGINES:+, }libgnutls"
+           AS_UNSET([LIBGCRYPT_CFLAGS])
+           AS_UNSET([LIBGCRYPT_LIBS])
            MHD_LIB_CPPFLAGS="$MHD_LIB_CPPFLAGS $GNUTLS_CPPFLAGS"
            MHD_LIB_CFLAGS="$MHD_LIB_CFLAGS $GNUTLS_CFLAGS"
            MHD_LIB_LDFLAGS="$MHD_LIB_LDFLAGS $GNUTLS_LDFLAGS"
@@ -1927,56 +1915,6 @@
             MHD_LIBDEPS_PKGCFG="$GNUTLS_LIBS $MHD_LIBDEPS_PKGCFG"
         ])
        ]
-=======
-        crypt_missing="required libgcrypt"
-        AS_IF([[test "x$enable_https" = "xyes" ]], [AC_MSG_ERROR([[HTTPS support cannot be enabled without $crypt_missing.]])])
-        enable_https=no
-        MSG_HTTPS="no (lacking $crypt_missing)"
-        AS_UNSET([LIBGCRYPT_CFLAGS])
-        AS_UNSET([LIBGCRYPT_LIBS])
-        AS_UNSET([GNUTLS_CPPFLAGS])
-        AS_UNSET([GNUTLS_CFLAGS])
-        AS_UNSET([GNUTLS_LDFLAGS])
-        AS_UNSET([GNUTLS_LIBS])
-       ],
-         [
-          AC_DEFINE([[HTTPS_SUPPORT]],[[1]],[Define to 1 if libmicrohttpd is compiled with HTTPS support.])
-          enable_https=yes
-          AS_IF([[test "x$mhd_cv_grypt_required" = "xyes"]],
-            [
-             MSG_HTTPS="yes (using libgnutls and libgcrypt)"
-             MHD_LIB_CPPFLAGS="$MHD_LIB_CPPFLAGS $LIBGCRYPT_CFLAGS $GNUTLS_CPPFLAGS"
-             MHD_LIB_CFLAGS="$MHD_LIB_CFLAGS $LIBGCRYPT_CFLAGS $GNUTLS_CFLAGS"
-             MHD_LIB_LDFLAGS="$MHD_LIB_LDFLAGS $GNUTLS_LDFLAGS"
-             MHD_LIBDEPS="$GNUTLS_LIBS $LIBGCRYPT_LIBS $MHD_LIBDEPS"
-             AC_DEFINE([[MHD_HTTPS_REQUIRE_GRYPT]], [[1]], [Define to `1' if HTTPS require initialisation of libgcrypt])
-            ],
-            [
-             MSG_HTTPS="yes (using libgnutls)"
-             AS_UNSET([LIBGCRYPT_CFLAGS])
-             AS_UNSET([LIBGCRYPT_LIBS])
-             MHD_LIB_CPPFLAGS="$MHD_LIB_CPPFLAGS $GNUTLS_CPPFLAGS"
-             MHD_LIB_CFLAGS="$MHD_LIB_CFLAGS $GNUTLS_CFLAGS"
-             MHD_LIB_LDFLAGS="$MHD_LIB_LDFLAGS $GNUTLS_LDFLAGS"
-             MHD_LIBDEPS="$GNUTLS_LIBS $MHD_LIBDEPS"
-            ]
-          )
-          AS_IF([[ test "x$have_gnutls_pkgcfg" = "xyes" ]],
-            [ # remove GnuTLS from private libs in .pc file as it defined in Requires.private
-              MHD_REQ_PRIVATE='gnutls'
-              AS_IF([[test "x$mhd_cv_grypt_required" = "xyes"]],
-                [[MHD_LIBDEPS_PKGCFG="$LIBGCRYPT_LIBS $MHD_LIBDEPS_PKGCFG"]]
-              )
-            ],
-            [
-              MHD_REQ_PRIVATE=''
-              AS_IF([[test "x$mhd_cv_grypt_required" = "xyes"]],
-                [[MHD_LIBDEPS_PKGCFG="$LIBGCRYPT_LIBS $MHD_LIBDEPS_PKGCFG"]]
-              )
-              MHD_LIBDEPS_PKGCFG="$GNUTLS_LIBS $MHD_LIBDEPS_PKGCFG"
-          ])
-         ]
->>>>>>> 21b2dd96
      )
     ], [test "x$with_gnutls" = "xno"],
     [
@@ -1986,20 +1924,13 @@
      AC_MSG_RESULT([no (for testing only)])
     ],
     [
-<<<<<<< HEAD
      AC_MSG_RESULT([no (lacking libgnutls)])
-=======
-     crypt_missing="libgnutls"
-     AS_IF([[test "x$enable_https" = "xyes" ]], [AC_MSG_ERROR([[HTTPS support cannot be enabled without $crypt_missing.]])])
-     enable_https=no
-     MSG_HTTPS="no (lacking $crypt_missing)"
      AS_UNSET([LIBGCRYPT_CFLAGS])
      AS_UNSET([LIBGCRYPT_LIBS])
      AS_UNSET([GNUTLS_CPPFLAGS])
      AS_UNSET([GNUTLS_CFLAGS])
      AS_UNSET([GNUTLS_LDFLAGS])
      AS_UNSET([GNUTLS_LIBS])
->>>>>>> 21b2dd96
     ]
   )
 
@@ -2054,14 +1985,14 @@
 AM_CONDITIONAL([ENABLE_GNUTLS], [[test "x$enable_gnutls" = "xyes"]])
 AM_CONDITIONAL([ENABLE_OPENSSL], [test "x$enable_openssl" = "xyes"])
 AM_CONDITIONAL([ENABLE_HTTPS], [test "x$enable_https" = "xyes"])
-<<<<<<< HEAD
-=======
-AM_CONDITIONAL([HTTPS_REQUIRE_GRYPT], [[test "x$enable_https" = "xyes" && test "x$mhd_cv_grypt_required" = "xyes"]])
 AC_SUBST([GNUTLS_CPPFLAGS])
 AC_SUBST([GNUTLS_CFLAGS])
 AC_SUBST([GNUTLS_LDFLAGS])
 AC_SUBST([GNUTLS_LIBS])
->>>>>>> 21b2dd96
+AC_SUBST([OPENSSL_CPPFLAGS])
+AC_SUBST([OPENSSL_CFLAGS])
+AC_SUBST([OPENSSL_LDFLAGS])
+AC_SUBST([OPENSSL_LIBS])
 
 # optional: HTTP Basic Auth support. Enabled by default
 AC_MSG_CHECKING([[whether to support HTTP basic authentication]])
